{
  "name": "bigwig-reader",
<<<<<<< HEAD
  "version": "1.2.5",
=======
  "version": "1.2.6",
>>>>>>> 36bfe172
  "main": "dist/index.js",
  "types": "dist/index.d.ts",
  "license": "MIT",
  "repository": {
    "type": "git",
    "url": "https://www.github.com/weng-lab/bigwig-reader"
  },
  "keywords": [
    "bigwig",
    "bigbed"
  ],
  "files": [
    "/dist"
  ],
  "devDependencies": {
    "@types/jest": "^23.3.1",
    "@types/node": "^10.9.4",
    "@types/pako": "^1.0.1",
    "jest": "^23.5.0",
    "ts-jest": "^23.1.4",
    "typescript": "^3.0.1"
  },
  "dependencies": {
    "axios": "^0.18.0",
    "pako": "^1.0.10"
  },
  "optionalDependencies": {
    "@google-cloud/storage": "^3.0.3"
  },
  "scripts": {
    "build": "tsc",
    "test": "jest"
  }
}<|MERGE_RESOLUTION|>--- conflicted
+++ resolved
@@ -1,10 +1,6 @@
 {
   "name": "bigwig-reader",
-<<<<<<< HEAD
-  "version": "1.2.5",
-=======
-  "version": "1.2.6",
->>>>>>> 36bfe172
+  "version": "1.2.7",
   "main": "dist/index.js",
   "types": "dist/index.d.ts",
   "license": "MIT",
